--- conflicted
+++ resolved
@@ -195,7 +195,6 @@
 	}
 	context.subscriptions.push(vscode.window.registerUriHandler({ handleUri }))
 
-<<<<<<< HEAD
 	// Register size testing commands in development mode
 	if (IS_DEV && IS_DEV === "true") {
 		// Use dynamic import to avoid loading the module in production
@@ -209,7 +208,7 @@
 				Logger.log("Failed to register dev task commands: " + error)
 			})
 	}
-=======
+
 	context.subscriptions.push(
 		vscode.commands.registerCommand("cline.addToChat", async (range?: vscode.Range, diagnostics?: vscode.Diagnostic[]) => {
 			const editor = vscode.window.activeTextEditor
@@ -354,7 +353,6 @@
 			await sidebarProvider.fixWithCline(selectedText, filePath, languageId, diagnostics)
 		}),
 	)
->>>>>>> 19c44398
 
 	return createClineAPI(outputChannel, sidebarProvider)
 }
