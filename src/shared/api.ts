export type ApiProvider =
	| "anthropic"
	| "openrouter"
	| "bedrock"
	| "vertex"
	| "openai"
	| "ollama"
	| "lmstudio"
	| "gemini"
	| "openai-native"
	| "requesty"
	| "together"
	| "deepseek"
	| "qwen"
	| "mistral"
	| "vscode-lm"
	| "litellm"
	| "xai"

export interface ApiHandlerOptions {
	apiModelId?: string
	apiKey?: string // anthropic
	liteLlmBaseUrl?: string
	liteLlmModelId?: string
	liteLlmApiKey?: string
	anthropicBaseUrl?: string
	openRouterApiKey?: string
	openRouterModelId?: string
	openRouterModelInfo?: ModelInfo
	awsAccessKey?: string
	awsSecretKey?: string
	awsSessionToken?: string
	awsRegion?: string
	awsUseCrossRegionInference?: boolean
	awsUseProfile?: boolean
	awsProfile?: string
	vertexProjectId?: string
	vertexRegion?: string
	openAiBaseUrl?: string
	openAiApiKey?: string
	openAiModelId?: string
	openAiModelInfo?: ModelInfo
	ollamaModelId?: string
	ollamaBaseUrl?: string
	lmStudioModelId?: string
	lmStudioBaseUrl?: string
	geminiApiKey?: string
	openAiNativeApiKey?: string
	deepSeekApiKey?: string
	requestyApiKey?: string
	requestyModelId?: string
	requestyModelInfo?: ModelInfo
	togetherApiKey?: string
	togetherModelId?: string
	qwenApiKey?: string
	mistralApiKey?: string
	azureApiVersion?: string
	vsCodeLmModelSelector?: any
	o3MiniReasoningEffort?: string
	qwenApiLine?: string
<<<<<<< HEAD
	thinkingBudgetTokens?: number
=======
	xaiApiKey?: string
>>>>>>> d1a097cb
}

export type ApiConfiguration = ApiHandlerOptions & {
	apiProvider?: ApiProvider
}

// Models

export interface ModelInfo {
	maxTokens?: number
	contextWindow?: number
	supportsImages?: boolean
	supportsComputerUse?: boolean
	supportsPromptCache: boolean // this value is hardcoded for now
	inputPrice?: number
	outputPrice?: number
	cacheWritesPrice?: number
	cacheReadsPrice?: number
	description?: string
}

// Anthropic
// https://docs.anthropic.com/en/docs/about-claude/models // prices updated 2025-01-02
export type AnthropicModelId = keyof typeof anthropicModels
export const anthropicDefaultModelId: AnthropicModelId = "claude-3-7-sonnet-20250219"
export const anthropicModels = {
	"claude-3-7-sonnet-20250219": {
		maxTokens: 8192,
		contextWindow: 200_000,
		supportsImages: true,
		supportsComputerUse: true,
		supportsPromptCache: true,
		inputPrice: 3.0,
		outputPrice: 15.0,
		cacheWritesPrice: 3.75,
		cacheReadsPrice: 0.3,
	},
	"claude-3-5-sonnet-20241022": {
		maxTokens: 8192,
		contextWindow: 200_000,
		supportsImages: true,
		supportsComputerUse: true,
		supportsPromptCache: true,
		inputPrice: 3.0, // $3 per million input tokens
		outputPrice: 15.0, // $15 per million output tokens
		cacheWritesPrice: 3.75, // $3.75 per million tokens
		cacheReadsPrice: 0.3, // $0.30 per million tokens
	},
	"claude-3-5-haiku-20241022": {
		maxTokens: 8192,
		contextWindow: 200_000,
		supportsImages: false,
		supportsPromptCache: true,
		inputPrice: 0.8,
		outputPrice: 4.0,
		cacheWritesPrice: 1.0,
		cacheReadsPrice: 0.08,
	},
	"claude-3-opus-20240229": {
		maxTokens: 4096,
		contextWindow: 200_000,
		supportsImages: true,
		supportsPromptCache: true,
		inputPrice: 15.0,
		outputPrice: 75.0,
		cacheWritesPrice: 18.75,
		cacheReadsPrice: 1.5,
	},
	"claude-3-haiku-20240307": {
		maxTokens: 4096,
		contextWindow: 200_000,
		supportsImages: true,
		supportsPromptCache: true,
		inputPrice: 0.25,
		outputPrice: 1.25,
		cacheWritesPrice: 0.3,
		cacheReadsPrice: 0.03,
	},
} as const satisfies Record<string, ModelInfo> // as const assertion makes the object deeply readonly

// AWS Bedrock
// https://docs.aws.amazon.com/bedrock/latest/userguide/conversation-inference.html
export type BedrockModelId = keyof typeof bedrockModels
export const bedrockDefaultModelId: BedrockModelId = "anthropic.claude-3-7-sonnet-20250219-v1:0"
export const bedrockModels = {
	"anthropic.claude-3-7-sonnet-20250219-v1:0": {
		maxTokens: 8192,
		contextWindow: 200_000,
		supportsImages: true,
		supportsComputerUse: true,
		supportsPromptCache: true,
		inputPrice: 3.0,
		outputPrice: 15.0,
		cacheWritesPrice: 3.75,
		cacheReadsPrice: 0.3,
	},
	"anthropic.claude-3-5-sonnet-20241022-v2:0": {
		maxTokens: 8192,
		contextWindow: 200_000,
		supportsImages: true,
		supportsComputerUse: true,
		supportsPromptCache: false,
		inputPrice: 3.0,
		outputPrice: 15.0,
	},
	"anthropic.claude-3-5-haiku-20241022-v1:0": {
		maxTokens: 8192,
		contextWindow: 200_000,
		supportsImages: false,
		supportsPromptCache: false,
		inputPrice: 1.0,
		outputPrice: 5.0,
	},
	"anthropic.claude-3-5-sonnet-20240620-v1:0": {
		maxTokens: 8192,
		contextWindow: 200_000,
		supportsImages: true,
		supportsPromptCache: false,
		inputPrice: 3.0,
		outputPrice: 15.0,
	},
	"anthropic.claude-3-opus-20240229-v1:0": {
		maxTokens: 4096,
		contextWindow: 200_000,
		supportsImages: true,
		supportsPromptCache: false,
		inputPrice: 15.0,
		outputPrice: 75.0,
	},
	"anthropic.claude-3-sonnet-20240229-v1:0": {
		maxTokens: 4096,
		contextWindow: 200_000,
		supportsImages: true,
		supportsPromptCache: false,
		inputPrice: 3.0,
		outputPrice: 15.0,
	},
	"anthropic.claude-3-haiku-20240307-v1:0": {
		maxTokens: 4096,
		contextWindow: 200_000,
		supportsImages: true,
		supportsPromptCache: false,
		inputPrice: 0.25,
		outputPrice: 1.25,
	},
} as const satisfies Record<string, ModelInfo>

// OpenRouter
// https://openrouter.ai/models?order=newest&supported_parameters=tools
export const openRouterDefaultModelId = "anthropic/claude-3.7-sonnet" // will always exist in openRouterModels
export const openRouterDefaultModelInfo: ModelInfo = {
	maxTokens: 8192,
	contextWindow: 200_000,
	supportsImages: true,
	supportsComputerUse: true,
	supportsPromptCache: true,
	inputPrice: 3.0,
	outputPrice: 15.0,
	cacheWritesPrice: 3.75,
	cacheReadsPrice: 0.3,
	description:
		"Claude 3.7 Sonnet is an advanced large language model with improved reasoning, coding, and problem-solving capabilities. It introduces a hybrid reasoning approach, allowing users to choose between rapid responses and extended, step-by-step processing for complex tasks. The model demonstrates notable improvements in coding, particularly in front-end development and full-stack updates, and excels in agentic workflows, where it can autonomously navigate multi-step processes. \n\nClaude 3.7 Sonnet maintains performance parity with its predecessor in standard mode while offering an extended reasoning mode for enhanced accuracy in math, coding, and instruction-following tasks.\n\nRead more at the [blog post here](https://www.anthropic.com/news/claude-3-7-sonnet)",
}
// Vertex AI
// https://cloud.google.com/vertex-ai/generative-ai/docs/partner-models/use-claude
// https://cloud.google.com/vertex-ai/generative-ai/pricing#partner-models
export type VertexModelId = keyof typeof vertexModels
export const vertexDefaultModelId: VertexModelId = "claude-3-7-sonnet@20250219"
export const vertexModels = {
	"claude-3-7-sonnet@20250219": {
		maxTokens: 8192,
		contextWindow: 200_000,
		supportsImages: true,
		supportsComputerUse: true,
		supportsPromptCache: true,
		inputPrice: 3.0,
		outputPrice: 15.0,
	},
	"claude-3-5-sonnet-v2@20241022": {
		maxTokens: 8192,
		contextWindow: 200_000,
		supportsImages: true,
		supportsComputerUse: true,
		supportsPromptCache: true,
		inputPrice: 3.0,
		outputPrice: 15.0,
		cacheWritesPrice: 3.75,
		cacheReadsPrice: 0.3,
	},
	"claude-3-5-sonnet@20240620": {
		maxTokens: 8192,
		contextWindow: 200_000,
		supportsImages: true,
		supportsPromptCache: true,
		inputPrice: 3.0,
		outputPrice: 15.0,
		cacheWritesPrice: 3.75,
		cacheReadsPrice: 0.3,
	},
	"claude-3-5-haiku@20241022": {
		maxTokens: 8192,
		contextWindow: 200_000,
		supportsImages: false,
		supportsPromptCache: true,
		inputPrice: 1.0,
		outputPrice: 5.0,
		cacheWritesPrice: 1.25,
		cacheReadsPrice: 0.1,
	},
	"claude-3-opus@20240229": {
		maxTokens: 4096,
		contextWindow: 200_000,
		supportsImages: true,
		supportsPromptCache: true,
		inputPrice: 15.0,
		outputPrice: 75.0,
		cacheWritesPrice: 18.75,
		cacheReadsPrice: 1.5,
	},
	"claude-3-haiku@20240307": {
		maxTokens: 4096,
		contextWindow: 200_000,
		supportsImages: true,
		supportsPromptCache: true,
		inputPrice: 0.25,
		outputPrice: 1.25,
		cacheWritesPrice: 0.3,
		cacheReadsPrice: 0.03,
	},
} as const satisfies Record<string, ModelInfo>

export const openAiModelInfoSaneDefaults: ModelInfo = {
	maxTokens: -1,
	contextWindow: 128_000,
	supportsImages: true,
	supportsPromptCache: false,
	inputPrice: 0,
	outputPrice: 0,
}

// Gemini
// https://ai.google.dev/gemini-api/docs/models/gemini
export type GeminiModelId = keyof typeof geminiModels
export const geminiDefaultModelId: GeminiModelId = "gemini-2.0-flash-001"
export const geminiModels = {
	"gemini-2.0-flash-001": {
		maxTokens: 8192,
		contextWindow: 1_048_576,
		supportsImages: true,
		supportsPromptCache: false,
		inputPrice: 0,
		outputPrice: 0,
	},
	"gemini-2.0-flash-lite-preview-02-05": {
		maxTokens: 8192,
		contextWindow: 1_048_576,
		supportsImages: true,
		supportsPromptCache: false,
		inputPrice: 0,
		outputPrice: 0,
	},
	"gemini-2.0-pro-exp-02-05": {
		maxTokens: 8192,
		contextWindow: 2_097_152,
		supportsImages: true,
		supportsPromptCache: false,
		inputPrice: 0,
		outputPrice: 0,
	},
	"gemini-2.0-flash-thinking-exp-01-21": {
		maxTokens: 65_536,
		contextWindow: 1_048_576,
		supportsImages: true,
		supportsPromptCache: false,
		inputPrice: 0,
		outputPrice: 0,
	},
	"gemini-2.0-flash-thinking-exp-1219": {
		maxTokens: 8192,
		contextWindow: 32_767,
		supportsImages: true,
		supportsPromptCache: false,
		inputPrice: 0,
		outputPrice: 0,
	},
	"gemini-2.0-flash-exp": {
		maxTokens: 8192,
		contextWindow: 1_048_576,
		supportsImages: true,
		supportsPromptCache: false,
		inputPrice: 0,
		outputPrice: 0,
	},
	"gemini-1.5-flash-002": {
		maxTokens: 8192,
		contextWindow: 1_048_576,
		supportsImages: true,
		supportsPromptCache: false,
		inputPrice: 0,
		outputPrice: 0,
	},
	"gemini-1.5-flash-exp-0827": {
		maxTokens: 8192,
		contextWindow: 1_048_576,
		supportsImages: true,
		supportsPromptCache: false,
		inputPrice: 0,
		outputPrice: 0,
	},
	"gemini-1.5-flash-8b-exp-0827": {
		maxTokens: 8192,
		contextWindow: 1_048_576,
		supportsImages: true,
		supportsPromptCache: false,
		inputPrice: 0,
		outputPrice: 0,
	},
	"gemini-1.5-pro-002": {
		maxTokens: 8192,
		contextWindow: 2_097_152,
		supportsImages: true,
		supportsPromptCache: false,
		inputPrice: 0,
		outputPrice: 0,
	},
	"gemini-1.5-pro-exp-0827": {
		maxTokens: 8192,
		contextWindow: 2_097_152,
		supportsImages: true,
		supportsPromptCache: false,
		inputPrice: 0,
		outputPrice: 0,
	},
	"gemini-exp-1206": {
		maxTokens: 8192,
		contextWindow: 2_097_152,
		supportsImages: true,
		supportsPromptCache: false,
		inputPrice: 0,
		outputPrice: 0,
	},
} as const satisfies Record<string, ModelInfo>

// OpenAI Native
// https://openai.com/api/pricing/
export type OpenAiNativeModelId = keyof typeof openAiNativeModels
export const openAiNativeDefaultModelId: OpenAiNativeModelId = "gpt-4o"
export const openAiNativeModels = {
	"o3-mini": {
		maxTokens: 100_000,
		contextWindow: 200_000,
		supportsImages: false,
		supportsPromptCache: true,
		inputPrice: 1.1,
		outputPrice: 4.4,
		cacheReadsPrice: 0.55,
	},
	// don't support tool use yet
	o1: {
		maxTokens: 100_000,
		contextWindow: 200_000,
		supportsImages: true,
		supportsPromptCache: false,
		inputPrice: 15,
		outputPrice: 60,
		cacheReadsPrice: 7.5,
	},
	"o1-preview": {
		maxTokens: 32_768,
		contextWindow: 128_000,
		supportsImages: true,
		supportsPromptCache: true,
		inputPrice: 15,
		outputPrice: 60,
		cacheReadsPrice: 7.5,
	},
	"o1-mini": {
		maxTokens: 65_536,
		contextWindow: 128_000,
		supportsImages: true,
		supportsPromptCache: true,
		inputPrice: 1.1,
		outputPrice: 4.4,
		cacheReadsPrice: 0.55,
	},
	"gpt-4o": {
		maxTokens: 4_096,
		contextWindow: 128_000,
		supportsImages: true,
		supportsPromptCache: true,
		inputPrice: 2.5,
		outputPrice: 10,
		cacheReadsPrice: 1.25,
	},
	"gpt-4o-mini": {
		maxTokens: 16_384,
		contextWindow: 128_000,
		supportsImages: true,
		supportsPromptCache: true,
		inputPrice: 0.15,
		outputPrice: 0.6,
		cacheReadsPrice: 0.075,
	},
	"gpt-4.5-preview": {
		maxTokens: 16_384,
		contextWindow: 128_000,
		supportsImages: true,
		supportsPromptCache: false,
		inputPrice: 75,
		outputPrice: 150,
	},
} as const satisfies Record<string, ModelInfo>

// Azure OpenAI
// https://learn.microsoft.com/en-us/azure/ai-services/openai/api-version-deprecation
// https://learn.microsoft.com/en-us/azure/ai-services/openai/reference#api-specs
export const azureOpenAiDefaultApiVersion = "2024-08-01-preview"

// DeepSeek
// https://api-docs.deepseek.com/quick_start/pricing
export type DeepSeekModelId = keyof typeof deepSeekModels
export const deepSeekDefaultModelId: DeepSeekModelId = "deepseek-chat"
export const deepSeekModels = {
	"deepseek-chat": {
		maxTokens: 8_000,
		contextWindow: 64_000,
		supportsImages: false,
		supportsPromptCache: true,
		inputPrice: 0.27,
		outputPrice: 1.1,
		cacheWritesPrice: 0.27,
		cacheReadsPrice: 0.07,
	},
	"deepseek-reasoner": {
		maxTokens: 8_000,
		contextWindow: 64_000,
		supportsImages: false,
		supportsPromptCache: true,
		inputPrice: 0.55,
		outputPrice: 2.19,
		cacheWritesPrice: 0.55,
		cacheReadsPrice: 0.14,
	},
} as const satisfies Record<string, ModelInfo>

// Qwen
// https://bailian.console.aliyun.com/
export type QwenModelId = keyof typeof qwenModels
export const qwenDefaultModelId: QwenModelId = "qwen-coder-plus-latest"
export const qwenModels = {
	"qwen2.5-coder-32b-instruct": {
		maxTokens: 8_192,
		contextWindow: 131_072,
		supportsImages: false,
		supportsPromptCache: false,
		inputPrice: 0.002,
		outputPrice: 0.006,
		cacheWritesPrice: 0.002,
		cacheReadsPrice: 0.006,
	},
	"qwen2.5-coder-14b-instruct": {
		maxTokens: 8_192,
		contextWindow: 131_072,
		supportsImages: false,
		supportsPromptCache: false,
		inputPrice: 0.002,
		outputPrice: 0.006,
		cacheWritesPrice: 0.002,
		cacheReadsPrice: 0.006,
	},
	"qwen2.5-coder-7b-instruct": {
		maxTokens: 8_192,
		contextWindow: 131_072,
		supportsImages: false,
		supportsPromptCache: false,
		inputPrice: 0.001,
		outputPrice: 0.002,
		cacheWritesPrice: 0.001,
		cacheReadsPrice: 0.002,
	},
	"qwen2.5-coder-3b-instruct": {
		maxTokens: 8_192,
		contextWindow: 32_768,
		supportsImages: false,
		supportsPromptCache: false,
		inputPrice: 0.0,
		outputPrice: 0.0,
		cacheWritesPrice: 0.0,
		cacheReadsPrice: 0.0,
	},
	"qwen2.5-coder-1.5b-instruct": {
		maxTokens: 8_192,
		contextWindow: 32_768,
		supportsImages: false,
		supportsPromptCache: false,
		inputPrice: 0.0,
		outputPrice: 0.0,
		cacheWritesPrice: 0.0,
		cacheReadsPrice: 0.0,
	},
	"qwen2.5-coder-0.5b-instruct": {
		maxTokens: 8_192,
		contextWindow: 32_768,
		supportsImages: false,
		supportsPromptCache: false,
		inputPrice: 0.0,
		outputPrice: 0.0,
		cacheWritesPrice: 0.0,
		cacheReadsPrice: 0.0,
	},
	"qwen-coder-plus-latest": {
		maxTokens: 129_024,
		contextWindow: 131_072,
		supportsImages: false,
		supportsPromptCache: false,
		inputPrice: 3.5,
		outputPrice: 7,
		cacheWritesPrice: 3.5,
		cacheReadsPrice: 7,
	},
	"qwen-plus-latest": {
		maxTokens: 129_024,
		contextWindow: 131_072,
		supportsImages: false,
		supportsPromptCache: false,
		inputPrice: 0.8,
		outputPrice: 2,
		cacheWritesPrice: 0.8,
		cacheReadsPrice: 0.2,
	},
	"qwen-turbo-latest": {
		maxTokens: 1_000_000,
		contextWindow: 1_000_000,
		supportsImages: false,
		supportsPromptCache: false,
		inputPrice: 0.8,
		outputPrice: 2,
		cacheWritesPrice: 0.8,
		cacheReadsPrice: 2,
	},
	"qwen-max-latest": {
		maxTokens: 30_720,
		contextWindow: 32_768,
		supportsImages: false,
		supportsPromptCache: false,
		inputPrice: 2.4,
		outputPrice: 9.6,
		cacheWritesPrice: 2.4,
		cacheReadsPrice: 9.6,
	},
	"qwen-coder-plus": {
		maxTokens: 129_024,
		contextWindow: 131_072,
		supportsImages: false,
		supportsPromptCache: false,
		inputPrice: 3.5,
		outputPrice: 7,
		cacheWritesPrice: 3.5,
		cacheReadsPrice: 7,
	},
	"qwen-plus": {
		maxTokens: 129_024,
		contextWindow: 131_072,
		supportsImages: false,
		supportsPromptCache: false,
		inputPrice: 0.8,
		outputPrice: 2,
		cacheWritesPrice: 0.8,
		cacheReadsPrice: 0.2,
	},
	"qwen-turbo": {
		maxTokens: 1_000_000,
		contextWindow: 1_000_000,
		supportsImages: false,
		supportsPromptCache: false,
		inputPrice: 0.3,
		outputPrice: 0.6,
		cacheWritesPrice: 0.3,
		cacheReadsPrice: 0.6,
	},
	"qwen-max": {
		maxTokens: 30_720,
		contextWindow: 32_768,
		supportsImages: false,
		supportsPromptCache: false,
		inputPrice: 2.4,
		outputPrice: 9.6,
		cacheWritesPrice: 2.4,
		cacheReadsPrice: 9.6,
	},
	"deepseek-v3": {
		maxTokens: 8_000,
		contextWindow: 64_000,
		supportsImages: false,
		supportsPromptCache: true,
		inputPrice: 0,
		outputPrice: 0.28,
		cacheWritesPrice: 0.14,
		cacheReadsPrice: 0.014,
	},
	"deepseek-r1": {
		maxTokens: 8_000,
		contextWindow: 64_000,
		supportsImages: false,
		supportsPromptCache: true,
		inputPrice: 0,
		outputPrice: 2.19,
		cacheWritesPrice: 0.55,
		cacheReadsPrice: 0.14,
	},
	"qwen-vl-max": {
		maxTokens: 30_720,
		contextWindow: 32_768,
		supportsImages: true,
		supportsPromptCache: false,
		inputPrice: 3,
		outputPrice: 9,
		cacheWritesPrice: 3,
		cacheReadsPrice: 9,
	},
	"qwen-vl-max-latest": {
		maxTokens: 129_024,
		contextWindow: 131_072,
		supportsImages: true,
		supportsPromptCache: false,
		inputPrice: 3,
		outputPrice: 9,
		cacheWritesPrice: 3,
		cacheReadsPrice: 9,
	},
	"qwen-vl-plus": {
		maxTokens: 6_000,
		contextWindow: 8_000,
		supportsImages: true,
		supportsPromptCache: false,
		inputPrice: 1.5,
		outputPrice: 4.5,
		cacheWritesPrice: 1.5,
		cacheReadsPrice: 4.5,
	},
	"qwen-vl-plus-latest": {
		maxTokens: 129_024,
		contextWindow: 131_072,
		supportsImages: true,
		supportsPromptCache: false,
		inputPrice: 1.5,
		outputPrice: 4.5,
		cacheWritesPrice: 1.5,
		cacheReadsPrice: 4.5,
	},
} as const satisfies Record<string, ModelInfo>

// Mistral
// https://docs.mistral.ai/getting-started/models/models_overview/
export type MistralModelId = keyof typeof mistralModels
export const mistralDefaultModelId: MistralModelId = "codestral-2501"
export const mistralModels = {
	"mistral-large-2411": {
		maxTokens: 131_000,
		contextWindow: 131_000,
		supportsImages: false,
		supportsPromptCache: false,
		inputPrice: 2.0,
		outputPrice: 6.0,
	},
	"pixtral-large-2411": {
		maxTokens: 131_000,
		contextWindow: 131_000,
		supportsImages: true,
		supportsPromptCache: false,
		inputPrice: 2.0,
		outputPrice: 6.0,
	},
	"ministral-3b-2410": {
		maxTokens: 131_000,
		contextWindow: 131_000,
		supportsImages: false,
		supportsPromptCache: false,
		inputPrice: 0.04,
		outputPrice: 0.04,
	},
	"ministral-8b-2410": {
		maxTokens: 131_000,
		contextWindow: 131_000,
		supportsImages: false,
		supportsPromptCache: false,
		inputPrice: 0.1,
		outputPrice: 0.1,
	},
	"mistral-small-2501": {
		maxTokens: 32_000,
		contextWindow: 32_000,
		supportsImages: false,
		supportsPromptCache: false,
		inputPrice: 0.1,
		outputPrice: 0.3,
	},
	"pixtral-12b-2409": {
		maxTokens: 131_000,
		contextWindow: 131_000,
		supportsImages: true,
		supportsPromptCache: false,
		inputPrice: 0.15,
		outputPrice: 0.15,
	},
	"open-mistral-nemo-2407": {
		maxTokens: 131_000,
		contextWindow: 131_000,
		supportsImages: false,
		supportsPromptCache: false,
		inputPrice: 0.15,
		outputPrice: 0.15,
	},
	"open-codestral-mamba": {
		maxTokens: 256_000,
		contextWindow: 256_000,
		supportsImages: false,
		supportsPromptCache: false,
		inputPrice: 0.15,
		outputPrice: 0.15,
	},
	"codestral-2501": {
		maxTokens: 256_000,
		contextWindow: 256_000,
		supportsImages: false,
		supportsPromptCache: false,
		inputPrice: 0.3,
		outputPrice: 0.9,
	},
} as const satisfies Record<string, ModelInfo>

// LiteLLM
// https://docs.litellm.ai/docs/
export type LiteLLMModelId = string
export const liteLlmDefaultModelId = "gpt-3.5-turbo"
export const liteLlmModelInfoSaneDefaults: ModelInfo = {
	maxTokens: -1,
	contextWindow: 128_000,
	supportsImages: true,
	supportsPromptCache: false,
	inputPrice: 0,
	outputPrice: 0,
}

// Requesty
// https://requesty.ai/models
export const requestyDefaultModelId = "anthropic/claude-3-5-sonnet-latest"
export const requestyDefaultModelInfo: ModelInfo = {
	maxTokens: 8192,
	contextWindow: 200_000,
	supportsImages: true,
	supportsComputerUse: false,
	supportsPromptCache: true,
	inputPrice: 3.0,
	outputPrice: 15.0,
	cacheWritesPrice: 3.75,
	cacheReadsPrice: 0.3,
	description: "Anthropic's most intelligent model. Highest level of intelligence and capability.",
}

// X AI
// https://docs.x.ai/docs/api-reference
export type XAIModelId = keyof typeof xaiModels
export const xaiDefaultModelId: XAIModelId = "grok-2-latest"
export const xaiModels = {
	"grok-2-latest": {
		maxTokens: 8192,
		contextWindow: 131072,
		supportsImages: false,
		supportsPromptCache: false,
		inputPrice: 2.0,
		outputPrice: 10.0,
		description: "X AI's Grok-2 model - latest version with 131K context window",
	},
	"grok-2": {
		maxTokens: 8192,
		contextWindow: 131072,
		supportsImages: false,
		supportsPromptCache: false,
		inputPrice: 2.0,
		outputPrice: 10.0,
		description: "X AI's Grok-2 model with 131K context window",
	},
	"grok-2-1212": {
		maxTokens: 8192,
		contextWindow: 131072,
		supportsImages: false,
		supportsPromptCache: false,
		inputPrice: 2.0,
		outputPrice: 10.0,
		description: "X AI's Grok-2 model (version 1212) with 131K context window",
	},
	"grok-2-vision-latest": {
		maxTokens: 8192,
		contextWindow: 32768,
		supportsImages: true,
		supportsPromptCache: false,
		inputPrice: 2.0,
		outputPrice: 10.0,
		description: "X AI's Grok-2 Vision model - latest version with image support and 32K context window",
	},
	"grok-2-vision": {
		maxTokens: 8192,
		contextWindow: 32768,
		supportsImages: true,
		supportsPromptCache: false,
		inputPrice: 2.0,
		outputPrice: 10.0,
		description: "X AI's Grok-2 Vision model with image support and 32K context window",
	},
	"grok-2-vision-1212": {
		maxTokens: 8192,
		contextWindow: 32768,
		supportsImages: true,
		supportsPromptCache: false,
		inputPrice: 2.0,
		outputPrice: 10.0,
		description: "X AI's Grok-2 Vision model (version 1212) with image support and 32K context window",
	},
	"grok-vision-beta": {
		maxTokens: 8192,
		contextWindow: 8192,
		supportsImages: true,
		supportsPromptCache: false,
		inputPrice: 5.0,
		outputPrice: 15.0,
		description: "X AI's Grok Vision Beta model with image support and 8K context window",
	},
	"grok-beta": {
		maxTokens: 8192,
		contextWindow: 131072,
		supportsImages: false,
		supportsPromptCache: false,
		inputPrice: 5.0,
		outputPrice: 15.0,
		description: "X AI's Grok Beta model (legacy) with 131K context window",
	},
} as const satisfies Record<string, ModelInfo>
<|MERGE_RESOLUTION|>--- conflicted
+++ resolved
@@ -58,11 +58,8 @@
 	vsCodeLmModelSelector?: any
 	o3MiniReasoningEffort?: string
 	qwenApiLine?: string
-<<<<<<< HEAD
+	xaiApiKey?: string
 	thinkingBudgetTokens?: number
-=======
-	xaiApiKey?: string
->>>>>>> d1a097cb
 }
 
 export type ApiConfiguration = ApiHandlerOptions & {
