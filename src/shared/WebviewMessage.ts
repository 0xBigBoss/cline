--- conflicted
+++ resolved
@@ -50,12 +50,9 @@
 		| "searchCommits"
 		| "showMcpView"
 		| "fetchLatestMcpServersFromHub"
-<<<<<<< HEAD
-		| "updateMcpTimeout"
-=======
 		| "telemetrySetting"
 		| "openSettings"
->>>>>>> a229b8ce
+		| "updateMcpTimeout"
 	// | "relaunchChromeDebugMode"
 	text?: string
 	disabled?: boolean
