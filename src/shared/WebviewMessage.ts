--- conflicted
+++ resolved
@@ -62,11 +62,8 @@
 		| "invoke"
 		| "updateSettings"
 		| "clearAllTaskHistory"
-<<<<<<< HEAD
 		| "fetchUserCreditsData"
-=======
 		| "optionsResponse"
->>>>>>> 7ef0f6d1
 	// | "relaunchChromeDebugMode"
 	text?: string
 	disabled?: boolean
