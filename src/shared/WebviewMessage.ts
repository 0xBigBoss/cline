--- conflicted
+++ resolved
@@ -71,16 +71,12 @@
 		| "fetchUserCreditsData"
 		| "optionsResponse"
 		| "requestTotalTasksSize"
-<<<<<<< HEAD
 		| "relaunchChromeDebugMode"
+		| "taskFeedback"
 		| "getBrowserConnectionInfo"
 		| "getDetectedChromePath"
 		| "detectedChromePath"
 		| "scrollToSettings"
-=======
-		| "taskFeedback"
-	// | "relaunchChromeDebugMode"
->>>>>>> c721b346
 	text?: string
 	disabled?: boolean
 	askResponse?: ClineAskResponse
