import { Anthropic } from "@anthropic-ai/sdk"
import axios from "axios"
import fs from "fs/promises"
import os from "os"
import crypto from "crypto"
import { execa } from "execa"
import pWaitFor from "p-wait-for"
import * as path from "path"
import * as vscode from "vscode"
import { buildApiHandler } from "../../api"
import { downloadTask } from "../../integrations/misc/export-markdown"
import { openFile, openImage } from "../../integrations/misc/open-file"
import { selectImages } from "../../integrations/misc/process-images"
import { getTheme } from "../../integrations/theme/getTheme"
import WorkspaceTracker from "../../integrations/workspace/WorkspaceTracker"
import { McpHub } from "../../services/mcp/McpHub"
import { FirebaseAuthManager, UserInfo } from "../../services/auth/FirebaseAuthManager"
import { ApiProvider, ModelInfo } from "../../shared/api"
import { findLast } from "../../shared/array"
import { ExtensionMessage, ExtensionState } from "../../shared/ExtensionMessage"
import { HistoryItem } from "../../shared/HistoryItem"
import { ClineCheckpointRestore, WebviewMessage } from "../../shared/WebviewMessage"
import { fileExistsAtPath } from "../../utils/fs"
import { Cline } from "../Cline"
import { openMention } from "../mentions"
import { getNonce } from "./getNonce"
import { getUri } from "./getUri"
import { AutoApprovalSettings, DEFAULT_AUTO_APPROVAL_SETTINGS } from "../../shared/AutoApprovalSettings"
import { BrowserSettings, DEFAULT_BROWSER_SETTINGS } from "../../shared/BrowserSettings"
import { ChatSettings, DEFAULT_CHAT_SETTINGS } from "../../shared/ChatSettings"

/*
https://github.com/microsoft/vscode-webview-ui-toolkit-samples/blob/main/default/weather-webview/src/providers/WeatherViewProvider.ts

https://github.com/KumarVariable/vscode-extension-sidebar-html/blob/master/src/customSidebarViewProvider.ts
*/

type SecretKey =
	| "apiKey"
	| "clineApiKey"
	| "openRouterApiKey"
	| "awsAccessKey"
	| "awsSecretKey"
	| "awsSessionToken"
	| "openAiApiKey"
	| "geminiApiKey"
	| "openAiNativeApiKey"
	| "deepSeekApiKey"
	| "mistralApiKey"
	| "authToken"
	| "authNonce"
type GlobalStateKey =
	| "apiProvider"
	| "apiModelId"
	| "awsRegion"
	| "awsUseCrossRegionInference"
	| "vertexProjectId"
	| "vertexRegion"
	| "lastShownAnnouncementId"
	| "customInstructions"
	| "taskHistory"
	| "openAiBaseUrl"
	| "openAiModelId"
	| "ollamaModelId"
	| "ollamaBaseUrl"
	| "lmStudioModelId"
	| "lmStudioBaseUrl"
	| "anthropicBaseUrl"
	| "azureApiVersion"
	| "openRouterModelId"
	| "openRouterModelInfo"
	| "autoApprovalSettings"
	| "browserSettings"
	| "chatSettings"
	| "vsCodeLmModelSelector"
	| "userInfo"
	| "previousModeApiProvider"
	| "previousModeModelId"
	| "previousModeModelInfo"
	| "liteLlmBaseUrl"
	| "liteLlmModelId"

export const GlobalFileNames = {
	apiConversationHistory: "api_conversation_history.json",
	uiMessages: "ui_messages.json",
	openRouterModels: "openrouter_models.json",
	mcpSettings: "cline_mcp_settings.json",
	clineRules: ".clinerules",
}

export class ClineProvider implements vscode.WebviewViewProvider {
	public static readonly sideBarId = "claude-dev.SidebarProvider" // used in package.json as the view's id. This value cannot be changed due to how vscode caches views based on their id, and updating the id would break existing instances of the extension.
	public static readonly tabPanelId = "claude-dev.TabPanelProvider"
	private static activeInstances: Set<ClineProvider> = new Set()
	private disposables: vscode.Disposable[] = []
	private view?: vscode.WebviewView | vscode.WebviewPanel
	private cline?: Cline
	private workspaceTracker?: WorkspaceTracker
	mcpHub?: McpHub
	private authManager: FirebaseAuthManager
	private latestAnnouncementId = "jan-20-2025" // update to some unique identifier when we add a new announcement

	constructor(
		readonly context: vscode.ExtensionContext,
		private readonly outputChannel: vscode.OutputChannel,
	) {
		this.outputChannel.appendLine("ClineProvider instantiated")
		ClineProvider.activeInstances.add(this)
		this.workspaceTracker = new WorkspaceTracker(this)
		this.mcpHub = new McpHub(this)
		this.authManager = new FirebaseAuthManager(this)
	}

	/*
	VSCode extensions use the disposable pattern to clean up resources when the sidebar/editor tab is closed by the user or system. This applies to event listening, commands, interacting with the UI, etc.
	- https://vscode-docs.readthedocs.io/en/stable/extensions/patterns-and-principles/
	- https://github.com/microsoft/vscode-extension-samples/blob/main/webview-sample/src/extension.ts
	*/
	async dispose() {
		this.outputChannel.appendLine("Disposing ClineProvider...")
		await this.clearTask()
		this.outputChannel.appendLine("Cleared task")
		if (this.view && "dispose" in this.view) {
			this.view.dispose()
			this.outputChannel.appendLine("Disposed webview")
		}
		while (this.disposables.length) {
			const x = this.disposables.pop()
			if (x) {
				x.dispose()
			}
		}
		this.workspaceTracker?.dispose()
		this.workspaceTracker = undefined
		this.mcpHub?.dispose()
		this.mcpHub = undefined
		this.authManager.dispose()
		this.outputChannel.appendLine("Disposed all disposables")
		ClineProvider.activeInstances.delete(this)
	}

	// Auth methods
	async handleSignOut() {
		try {
			await this.authManager.signOut()
			await this.storeSecret("authToken", undefined)
			await this.storeSecret("clineApiKey", undefined)
			await this.updateGlobalState("apiProvider", "openrouter")
			await this.postStateToWebview()
			vscode.window.showInformationMessage("Successfully logged out of Cline")
		} catch (error) {
			vscode.window.showErrorMessage("Logout failed")
		}
	}

	async setAuthToken(token?: string) {
		await this.storeSecret("authToken", token)
	}

	async setUserInfo(info?: { displayName: string | null; email: string | null; photoURL: string | null }) {
		await this.updateGlobalState("userInfo", info)
	}

	public static getVisibleInstance(): ClineProvider | undefined {
		return findLast(Array.from(this.activeInstances), (instance) => instance.view?.visible === true)
	}

	resolveWebviewView(
		webviewView: vscode.WebviewView | vscode.WebviewPanel,
		//context: vscode.WebviewViewResolveContext<unknown>, used to recreate a deallocated webview, but we don't need this since we use retainContextWhenHidden
		//token: vscode.CancellationToken
	): void | Thenable<void> {
		this.outputChannel.appendLine("Resolving webview view")
		this.view = webviewView

		webviewView.webview.options = {
			// Allow scripts in the webview
			enableScripts: true,
			localResourceRoots: [this.context.extensionUri],
		}
		webviewView.webview.html = this.getHtmlContent(webviewView.webview)

		// Sets up an event listener to listen for messages passed from the webview view context
		// and executes code based on the message that is received
		this.setWebviewMessageListener(webviewView.webview)

		// Logs show up in bottom panel > Debug Console
		//console.log("registering listener")

		// Listen for when the panel becomes visible
		// https://github.com/microsoft/vscode-discussions/discussions/840
		if ("onDidChangeViewState" in webviewView) {
			// WebviewView and WebviewPanel have all the same properties except for this visibility listener
			// panel
			webviewView.onDidChangeViewState(
				() => {
					if (this.view?.visible) {
						this.postMessageToWebview({
							type: "action",
							action: "didBecomeVisible",
						})
					}
				},
				null,
				this.disposables,
			)
		} else if ("onDidChangeVisibility" in webviewView) {
			// sidebar
			webviewView.onDidChangeVisibility(
				() => {
					if (this.view?.visible) {
						this.postMessageToWebview({
							type: "action",
							action: "didBecomeVisible",
						})
					}
				},
				null,
				this.disposables,
			)
		}

		// Listen for when the view is disposed
		// This happens when the user closes the view or when the view is closed programmatically
		webviewView.onDidDispose(
			async () => {
				await this.dispose()
			},
			null,
			this.disposables,
		)

		// Listen for when color changes
		vscode.workspace.onDidChangeConfiguration(
			async (e) => {
				if (e && e.affectsConfiguration("workbench.colorTheme")) {
					// Sends latest theme name to webview
					await this.postMessageToWebview({
						type: "theme",
						text: JSON.stringify(await getTheme()),
					})
				}
			},
			null,
			this.disposables,
		)

		// if the extension is starting a new session, clear previous task state
		this.clearTask()

		this.outputChannel.appendLine("Webview view resolved")
	}

	async initClineWithTask(task?: string, images?: string[]) {
		await this.clearTask() // ensures that an existing task doesn't exist before starting a new one, although this shouldn't be possible since user must clear task before starting a new one
		const { apiConfiguration, customInstructions, autoApprovalSettings, browserSettings, chatSettings } =
			await this.getState()
		this.cline = new Cline(
			this,
			apiConfiguration,
			autoApprovalSettings,
			browserSettings,
			chatSettings,
			customInstructions,
			task,
			images,
		)
	}

	async initClineWithHistoryItem(historyItem: HistoryItem) {
		await this.clearTask()
		const { apiConfiguration, customInstructions, autoApprovalSettings, browserSettings, chatSettings } =
			await this.getState()
		this.cline = new Cline(
			this,
			apiConfiguration,
			autoApprovalSettings,
			browserSettings,
			chatSettings,
			customInstructions,
			undefined,
			undefined,
			historyItem,
		)
	}

	// Send any JSON serializable data to the react app
	async postMessageToWebview(message: ExtensionMessage) {
		await this.view?.webview.postMessage(message)
	}

	/**
	 * Defines and returns the HTML that should be rendered within the webview panel.
	 *
	 * @remarks This is also the place where references to the React webview build files
	 * are created and inserted into the webview HTML.
	 *
	 * @param webview A reference to the extension webview
	 * @param extensionUri The URI of the directory containing the extension
	 * @returns A template string literal containing the HTML that should be
	 * rendered within the webview panel
	 */
	private getHtmlContent(webview: vscode.Webview): string {
		// Get the local path to main script run in the webview,
		// then convert it to a uri we can use in the webview.

		// The CSS file from the React build output
		const stylesUri = getUri(webview, this.context.extensionUri, ["webview-ui", "build", "static", "css", "main.css"])
		// The JS file from the React build output
		const scriptUri = getUri(webview, this.context.extensionUri, ["webview-ui", "build", "static", "js", "main.js"])

		// The codicon font from the React build output
		// https://github.com/microsoft/vscode-extension-samples/blob/main/webview-codicons-sample/src/extension.ts
		// we installed this package in the extension so that we can access it how its intended from the extension (the font file is likely bundled in vscode), and we just import the css fileinto our react app we don't have access to it
		// don't forget to add font-src ${webview.cspSource};
		const codiconsUri = getUri(webview, this.context.extensionUri, [
			"node_modules",
			"@vscode",
			"codicons",
			"dist",
			"codicon.css",
		])

		// const scriptUri = webview.asWebviewUri(vscode.Uri.joinPath(this._extensionUri, "assets", "main.js"))

		// const styleResetUri = webview.asWebviewUri(vscode.Uri.joinPath(this._extensionUri, "assets", "reset.css"))
		// const styleVSCodeUri = webview.asWebviewUri(vscode.Uri.joinPath(this._extensionUri, "assets", "vscode.css"))

		// // Same for stylesheet
		// const stylesheetUri = webview.asWebviewUri(vscode.Uri.joinPath(this._extensionUri, "assets", "main.css"))

		// Use a nonce to only allow a specific script to be run.
		/*
        content security policy of your webview to only allow scripts that have a specific nonce
        create a content security policy meta tag so that only loading scripts with a nonce is allowed
        As your extension grows you will likely want to add custom styles, fonts, and/or images to your webview. If you do, you will need to update the content security policy meta tag to explicity allow for these resources. E.g.
                <meta http-equiv="Content-Security-Policy" content="default-src 'none'; style-src ${webview.cspSource}; font-src ${webview.cspSource}; img-src ${webview.cspSource} https:; script-src 'nonce-${nonce}';">
		- 'unsafe-inline' is required for styles due to vscode-webview-toolkit's dynamic style injection
		- since we pass base64 images to the webview, we need to specify img-src ${webview.cspSource} data:;

        in meta tag we add nonce attribute: A cryptographic nonce (only used once) to allow scripts. The server must generate a unique nonce value each time it transmits a policy. It is critical to provide a nonce that cannot be guessed as bypassing a resource's policy is otherwise trivial.
        */
		const nonce = getNonce()

		// Tip: Install the es6-string-html VS Code extension to enable code highlighting below
		return /*html*/ `
        <!DOCTYPE html>
        <html lang="en">
          <head>
            <meta charset="utf-8">
            <meta name="viewport" content="width=device-width,initial-scale=1,shrink-to-fit=no">
            <meta name="theme-color" content="#000000">
            <meta http-equiv="Content-Security-Policy" content="default-src 'none'; font-src ${webview.cspSource}; style-src ${webview.cspSource} 'unsafe-inline'; img-src ${webview.cspSource} https: data:; script-src 'nonce-${nonce}';">
            <link rel="stylesheet" type="text/css" href="${stylesUri}">
			<link href="${codiconsUri}" rel="stylesheet" />
            <title>Cline</title>
          </head>
          <body>
            <noscript>You need to enable JavaScript to run this app.</noscript>
            <div id="root"></div>
            <script nonce="${nonce}" src="${scriptUri}"></script>
          </body>
        </html>
      `
	}

	/**
	 * Sets up an event listener to listen for messages passed from the webview context and
	 * executes code based on the message that is received.
	 *
	 * @param webview A reference to the extension webview
	 */
	private setWebviewMessageListener(webview: vscode.Webview) {
		webview.onDidReceiveMessage(
			async (message: WebviewMessage) => {
				switch (message.type) {
					case "webviewDidLaunch":
						this.postStateToWebview()
						this.workspaceTracker?.initializeFilePaths() // don't await
						getTheme().then((theme) =>
							this.postMessageToWebview({
								type: "theme",
								text: JSON.stringify(theme),
							}),
						)
						// post last cached models in case the call to endpoint fails
						this.readOpenRouterModels().then((openRouterModels) => {
							if (openRouterModels) {
								this.postMessageToWebview({
									type: "openRouterModels",
									openRouterModels,
								})
							}
						})
						// gui relies on model info to be up-to-date to provide the most accurate pricing, so we need to fetch the latest details on launch.
						// we do this for all users since many users switch between api providers and if they were to switch back to openrouter it would be showing outdated model info if we hadn't retrieved the latest at this point
						// (see normalizeApiConfiguration > openrouter)
						this.refreshOpenRouterModels().then(async (openRouterModels) => {
							if (openRouterModels) {
								// update model info in state (this needs to be done here since we don't want to update state while settings is open, and we may refresh models there)
								const { apiConfiguration } = await this.getState()
								if (apiConfiguration.openRouterModelId) {
									await this.updateGlobalState(
										"openRouterModelInfo",
										openRouterModels[apiConfiguration.openRouterModelId],
									)
									await this.postStateToWebview()
								}
							}
						})
						break
					case "newTask":
						// Code that should run in response to the hello message command
						//vscode.window.showInformationMessage(message.text!)

						// Send a message to our webview.
						// You can send any JSON serializable data.
						// Could also do this in extension .ts
						//this.postMessageToWebview({ type: "text", text: `Extension: ${Date.now()}` })
						// initializing new instance of Cline will make sure that any agentically running promises in old instance don't affect our new task. this essentially creates a fresh slate for the new task
						await this.initClineWithTask(message.text, message.images)
						break
					case "apiConfiguration":
						if (message.apiConfiguration) {
							const {
								apiProvider,
								apiModelId,
								apiKey,
								openRouterApiKey,
								awsAccessKey,
								awsSecretKey,
								awsSessionToken,
								awsRegion,
								awsUseCrossRegionInference,
								vertexProjectId,
								vertexRegion,
								openAiBaseUrl,
								openAiApiKey,
								openAiModelId,
								ollamaModelId,
								ollamaBaseUrl,
								lmStudioModelId,
								lmStudioBaseUrl,
								anthropicBaseUrl,
								geminiApiKey,
								openAiNativeApiKey,
								deepSeekApiKey,
								mistralApiKey,
								azureApiVersion,
								openRouterModelId,
								openRouterModelInfo,
								vsCodeLmModelSelector,
								liteLlmBaseUrl,
								liteLlmModelId,
							} = message.apiConfiguration
							await this.updateGlobalState("apiProvider", apiProvider)
							await this.updateGlobalState("apiModelId", apiModelId)
							await this.storeSecret("apiKey", apiKey)
							await this.storeSecret("openRouterApiKey", openRouterApiKey)
							await this.storeSecret("awsAccessKey", awsAccessKey)
							await this.storeSecret("awsSecretKey", awsSecretKey)
							await this.storeSecret("awsSessionToken", awsSessionToken)
							await this.updateGlobalState("awsRegion", awsRegion)
							await this.updateGlobalState("awsUseCrossRegionInference", awsUseCrossRegionInference)
							await this.updateGlobalState("vertexProjectId", vertexProjectId)
							await this.updateGlobalState("vertexRegion", vertexRegion)
							await this.updateGlobalState("openAiBaseUrl", openAiBaseUrl)
							await this.storeSecret("openAiApiKey", openAiApiKey)
							await this.updateGlobalState("openAiModelId", openAiModelId)
							await this.updateGlobalState("ollamaModelId", ollamaModelId)
							await this.updateGlobalState("ollamaBaseUrl", ollamaBaseUrl)
							await this.updateGlobalState("lmStudioModelId", lmStudioModelId)
							await this.updateGlobalState("lmStudioBaseUrl", lmStudioBaseUrl)
							await this.updateGlobalState("anthropicBaseUrl", anthropicBaseUrl)
							await this.storeSecret("geminiApiKey", geminiApiKey)
							await this.storeSecret("openAiNativeApiKey", openAiNativeApiKey)
							await this.storeSecret("deepSeekApiKey", deepSeekApiKey)
							await this.storeSecret("mistralApiKey", mistralApiKey)
							await this.updateGlobalState("azureApiVersion", azureApiVersion)
							await this.updateGlobalState("openRouterModelId", openRouterModelId)
							await this.updateGlobalState("openRouterModelInfo", openRouterModelInfo)
							await this.updateGlobalState("vsCodeLmModelSelector", vsCodeLmModelSelector)
							await this.updateGlobalState("liteLlmBaseUrl", liteLlmBaseUrl)
							await this.updateGlobalState("liteLlmModelId", liteLlmModelId)
							if (this.cline) {
								this.cline.api = buildApiHandler(message.apiConfiguration)
							}
						}
						await this.postStateToWebview()
						break
					case "customInstructions":
						await this.updateCustomInstructions(message.text)
						break
					case "autoApprovalSettings":
						if (message.autoApprovalSettings) {
							await this.updateGlobalState("autoApprovalSettings", message.autoApprovalSettings)
							if (this.cline) {
								this.cline.autoApprovalSettings = message.autoApprovalSettings
							}
							await this.postStateToWebview()
						}
						break
					case "browserSettings":
						if (message.browserSettings) {
							await this.updateGlobalState("browserSettings", message.browserSettings)
							if (this.cline) {
								this.cline.updateBrowserSettings(message.browserSettings)
							}
							await this.postStateToWebview()
						}
						break
					case "chatSettings":
						if (message.chatSettings) {
							const didSwitchToActMode = message.chatSettings.mode === "act"

							// Get previous model info that we will revert to after saving current mode api info
							const {
								apiConfiguration,
								previousModeApiProvider: newApiProvider,
								previousModeModelId: newModelId,
								previousModeModelInfo: newModelInfo,
							} = await this.getState()

							// Save the last model used in this mode
							await this.updateGlobalState("previousModeApiProvider", apiConfiguration.apiProvider)
							switch (apiConfiguration.apiProvider) {
								case "anthropic":
								case "bedrock":
								case "vertex":
								case "gemini":
									await this.updateGlobalState("previousModeModelId", apiConfiguration.apiModelId)
									break
								case "openrouter":
								case "cline":
									await this.updateGlobalState("previousModeModelId", apiConfiguration.openRouterModelId)
									await this.updateGlobalState("previousModeModelInfo", apiConfiguration.openRouterModelInfo)
									break
								case "vscode-lm":
									await this.updateGlobalState("previousModeModelId", apiConfiguration.vsCodeLmModelSelector)
									break
								case "openai":
									await this.updateGlobalState("previousModeModelId", apiConfiguration.openAiModelId)
									break
								case "ollama":
									await this.updateGlobalState("previousModeModelId", apiConfiguration.ollamaModelId)
									break
								case "lmstudio":
									await this.updateGlobalState("previousModeModelId", apiConfiguration.lmStudioModelId)
									break
								case "litellm":
									await this.updateGlobalState("previousModeModelId", apiConfiguration.liteLlmModelId)
									break
							}

							// Restore the model used in previous mode
							if (newApiProvider && newModelId) {
								await this.updateGlobalState("apiProvider", newApiProvider)
								switch (newApiProvider) {
									case "anthropic":
									case "bedrock":
									case "vertex":
									case "gemini":
										await this.updateGlobalState("apiModelId", newModelId)
										break
									case "openrouter":
									case "cline":
										await this.updateGlobalState("openRouterModelId", newModelId)
										await this.updateGlobalState("openRouterModelInfo", newModelInfo)
										break
									case "vscode-lm":
										await this.updateGlobalState("vsCodeLmModelSelector", newModelId)
										break
									case "openai":
										await this.updateGlobalState("openAiModelId", newModelId)
										break
									case "ollama":
										await this.updateGlobalState("ollamaModelId", newModelId)
										break
									case "lmstudio":
										await this.updateGlobalState("lmStudioModelId", newModelId)
										break
									case "litellm":
										await this.updateGlobalState("liteLlmModelId", newModelId)
										break
								}

								if (this.cline) {
									const { apiConfiguration: updatedApiConfiguration } = await this.getState()
									this.cline.api = buildApiHandler(updatedApiConfiguration)
								}
							}

							await this.updateGlobalState("chatSettings", message.chatSettings)
							await this.postStateToWebview()
							// console.log("chatSettings", message.chatSettings)
							if (this.cline) {
								this.cline.updateChatSettings(message.chatSettings)
								if (this.cline.isAwaitingPlanResponse && didSwitchToActMode) {
									this.cline.didRespondToPlanAskBySwitchingMode = true
									// this is necessary for the webview to update accordingly, but Cline instance will not send text back as feedback message
									await this.postMessageToWebview({
										type: "invoke",
										invoke: "sendMessage",
										text: "[Proceeding with the task...]",
									})
								} else {
									this.cancelTask()
								}
							}
						}
						break
					// case "relaunchChromeDebugMode":
					// 	if (this.cline) {
					// 		this.cline.browserSession.relaunchChromeDebugMode()
					// 	}
					// 	break
					case "askResponse":
						this.cline?.handleWebviewAskResponse(message.askResponse!, message.text, message.images)
						break
					case "clearTask":
						// newTask will start a new task with a given task text, while clear task resets the current session and allows for a new task to be started
						await this.clearTask()
						await this.postStateToWebview()
						break
					case "didShowAnnouncement":
						await this.updateGlobalState("lastShownAnnouncementId", this.latestAnnouncementId)
						await this.postStateToWebview()
						break
					case "selectImages":
						const images = await selectImages()
						await this.postMessageToWebview({
							type: "selectedImages",
							images,
						})
						break
					case "exportCurrentTask":
						const currentTaskId = this.cline?.taskId
						if (currentTaskId) {
							this.exportTaskWithId(currentTaskId)
						}
						break
					case "showTaskWithId":
						this.showTaskWithId(message.text!)
						break
					case "deleteTaskWithId":
						this.deleteTaskWithId(message.text!)
						break
					case "exportTaskWithId":
						this.exportTaskWithId(message.text!)
						break
					case "resetState":
						await this.resetState()
						break
					case "requestOllamaModels":
						const ollamaModels = await this.getOllamaModels(message.text)
						this.postMessageToWebview({
							type: "ollamaModels",
							ollamaModels,
						})
						break
					case "requestLmStudioModels":
						const lmStudioModels = await this.getLmStudioModels(message.text)
						this.postMessageToWebview({
							type: "lmStudioModels",
							lmStudioModels,
						})
						break
					case "requestVsCodeLmModels":
						const vsCodeLmModels = await this.getVsCodeLmModels()
						this.postMessageToWebview({ type: "vsCodeLmModels", vsCodeLmModels })
						break
					case "refreshOpenRouterModels":
						await this.refreshOpenRouterModels()
						break
					case "refreshOpenAiModels":
						const { apiConfiguration } = await this.getState()
						const openAiModels = await this.getOpenAiModels(
							apiConfiguration.openAiBaseUrl,
							apiConfiguration.openAiApiKey,
						)
						this.postMessageToWebview({ type: "openAiModels", openAiModels })
						break
					case "openImage":
						openImage(message.text!)
						break
					case "openFile":
						openFile(message.text!)
						break
					case "openMention":
						openMention(message.text)
						break
					case "checkpointDiff": {
						if (message.number) {
							await this.cline?.presentMultifileDiff(message.number, false)
						}
						break
					}
					case "checkpointRestore": {
						await this.cancelTask() // we cannot alter message history say if the task is active, as it could be in the middle of editing a file or running a command, which expect the ask to be responded to rather than being superceded by a new message eg add deleted_api_reqs
						// cancel task waits for any open editor to be reverted and starts a new cline instance
						if (message.number) {
							// wait for messages to be loaded
							await pWaitFor(() => this.cline?.isInitialized === true, {
								timeout: 3_000,
							}).catch(() => {
								console.error("Failed to init new cline instance")
							})
							// NOTE: cancelTask awaits abortTask, which awaits diffViewProvider.revertChanges, which reverts any edited files, allowing us to reset to a checkpoint rather than running into a state where the revertChanges function is called alongside or after the checkpoint reset
							await this.cline?.restoreCheckpoint(message.number, message.text! as ClineCheckpointRestore)
						}
						break
					}
					case "taskCompletionViewChanges": {
						if (message.number) {
							await this.cline?.presentMultifileDiff(message.number, true)
						}
						break
					}
					case "cancelTask":
						this.cancelTask()
						break
					case "getLatestState":
						await this.postStateToWebview()
						break
					case "subscribeEmail":
						this.subscribeEmail(message.text)
						break
					case "accountLoginClicked": {
						// Generate nonce for state validation
						const nonce = crypto.randomBytes(32).toString("hex")
						await this.storeSecret("authNonce", nonce)

						// Open browser for authentication with state param
						console.log("Login button clicked in account page")
						console.log("Opening auth page with state param")

						const uriScheme = vscode.env.uriScheme

						const authUrl = vscode.Uri.parse(
							`https://app.cline.bot/auth?state=${encodeURIComponent(nonce)}&callback_url=${encodeURIComponent(`${uriScheme || "vscode"}://saoudrizwan.claude-dev/auth`)}`,
						)
						vscode.env.openExternal(authUrl)
						break
					}
					case "accountLogoutClicked": {
						await this.handleSignOut()
						break
					}
					case "openMcpSettings": {
						const mcpSettingsFilePath = await this.mcpHub?.getMcpSettingsFilePath()
						if (mcpSettingsFilePath) {
							openFile(mcpSettingsFilePath)
						}
						break
					}
					case "toggleMcpServer": {
						try {
							await this.mcpHub?.toggleServerDisabled(message.serverName!, message.disabled!)
						} catch (error) {
							console.error(`Failed to toggle MCP server ${message.serverName}:`, error)
						}
						break
					}
					case "toggleToolAutoApprove": {
						try {
							await this.mcpHub?.toggleToolAutoApprove(message.serverName!, message.toolName!, message.autoApprove!)
						} catch (error) {
							console.error(`Failed to toggle auto-approve for tool ${message.toolName}:`, error)
						}
						break
					}
					case "restartMcpServer": {
						try {
							await this.mcpHub?.restartConnection(message.text!)
						} catch (error) {
							console.error(`Failed to retry connection for ${message.text}:`, error)
						}
						break
					}
					case "openExtensionSettings": {
						const settingsFilter = message.text || ""
						await vscode.commands.executeCommand(
							"workbench.action.openSettings",
							`@ext:saoudrizwan.claude-dev ${settingsFilter}`.trim(), // trim whitespace if no settings filter
						)
						break
					}
					// Add more switch case statements here as more webview message commands
					// are created within the webview context (i.e. inside media/main.js)
				}
			},
			null,
			this.disposables,
		)
	}

	async subscribeEmail(email?: string) {
		if (!email) {
			return
		}
		const emailRegex = /^[^\s@]+@[^\s@]+\.[^\s@]+$/
		if (!emailRegex.test(email)) {
			vscode.window.showErrorMessage("Please enter a valid email address")
			return
		}
		console.log("Subscribing email:", email)
		this.postMessageToWebview({ type: "emailSubscribed" })
		// Currently ignoring errors to this endpoint, but after accounts we'll remove this anyways
		try {
			const response = await axios.post(
				"https://app.cline.bot/api/mailing-list",
				{
					email: email,
				},
				{
					headers: {
						"Content-Type": "application/json",
					},
				},
			)
			console.log("Email subscribed successfully. Response:", response.data)
		} catch (error) {
			console.error("Failed to subscribe email:", error)
		}
	}

	async cancelTask() {
		if (this.cline) {
			const { historyItem } = await this.getTaskWithId(this.cline.taskId)
			try {
				await this.cline.abortTask()
			} catch (error) {
				console.error("Failed to abort task", error)
			}
			await pWaitFor(
				() =>
					this.cline === undefined ||
					this.cline.isStreaming === false ||
					this.cline.didFinishAbortingStream ||
					this.cline.isWaitingForFirstChunk, // if only first chunk is processed, then there's no need to wait for graceful abort (closes edits, browser, etc)
				{
					timeout: 3_000,
				},
			).catch(() => {
				console.error("Failed to abort task")
			})
			if (this.cline) {
				// 'abandoned' will prevent this cline instance from affecting future cline instance gui. this may happen if its hanging on a streaming request
				this.cline.abandoned = true
			}
			await this.initClineWithHistoryItem(historyItem) // clears task again, so we need to abortTask manually above
			// await this.postStateToWebview() // new Cline instance will post state when it's ready. having this here sent an empty messages array to webview leading to virtuoso having to reload the entire list
		}
	}

	async updateCustomInstructions(instructions?: string) {
		// User may be clearing the field
		await this.updateGlobalState("customInstructions", instructions || undefined)
		if (this.cline) {
			this.cline.customInstructions = instructions || undefined
		}
		await this.postStateToWebview()
	}

	// MCP

	async getDocumentsPath(): Promise<string> {
		if (process.platform === "win32") {
			// If the user is running Win 7/Win Server 2008 r2+, we want to get the correct path to their Documents directory.
			try {
				const { stdout: docsPath } = await execa("powershell", [
					"-NoProfile", // Ignore user's PowerShell profile(s)
					"-Command",
					"[System.Environment]::GetFolderPath([System.Environment+SpecialFolder]::MyDocuments)",
				])
				return docsPath.trim()
			} catch (err) {
				console.error("Failed to retrieve Windows Documents path. Falling back to homedir/Documents.")
				return path.join(os.homedir(), "Documents")
			}
		} else {
			return path.join(os.homedir(), "Documents") // On POSIX (macOS, Linux, etc.), assume ~/Documents by default (existing behavior, but may want to implement similar logic here)
		}
	}

	async ensureMcpServersDirectoryExists(): Promise<string> {
		const userDocumentsPath = await this.getDocumentsPath()
		const mcpServersDir = path.join(userDocumentsPath, "Cline", "MCP")
		try {
			await fs.mkdir(mcpServersDir, { recursive: true })
		} catch (error) {
			return "~/Documents/Cline/MCP" // in case creating a directory in documents fails for whatever reason (e.g. permissions) - this is fine since this path is only ever used in the system prompt
		}
		return mcpServersDir
	}

	async ensureSettingsDirectoryExists(): Promise<string> {
		const settingsDir = path.join(this.context.globalStorageUri.fsPath, "settings")
		await fs.mkdir(settingsDir, { recursive: true })
		return settingsDir
	}

	// VSCode LM API

	private async getVsCodeLmModels() {
		try {
			const models = await vscode.lm.selectChatModels({})
			return models || []
		} catch (error) {
			console.error("Error fetching VS Code LM models:", error)
			return []
		}
	}

	// Ollama

	async getOllamaModels(baseUrl?: string) {
		try {
			if (!baseUrl) {
				baseUrl = "http://localhost:11434"
			}
			if (!URL.canParse(baseUrl)) {
				return []
			}
			const response = await axios.get(`${baseUrl}/api/tags`)
			const modelsArray = response.data?.models?.map((model: any) => model.name) || []
			const models = [...new Set<string>(modelsArray)]
			return models
		} catch (error) {
			return []
		}
	}

	// LM Studio

	async getLmStudioModels(baseUrl?: string) {
		try {
			if (!baseUrl) {
				baseUrl = "http://localhost:1234"
			}
			if (!URL.canParse(baseUrl)) {
				return []
			}
			const response = await axios.get(`${baseUrl}/v1/models`)
			const modelsArray = response.data?.data?.map((model: any) => model.id) || []
			const models = [...new Set<string>(modelsArray)]
			return models
		} catch (error) {
			return []
		}
	}

	// Auth

	public async validateAuthState(state: string | null): Promise<boolean> {
		const storedNonce = await this.getSecret("authNonce")
		if (!state || state !== storedNonce) {
			return false
		}
		await this.storeSecret("authNonce", undefined) // Clear after use
		return true
	}

	async handleAuthCallback(customToken: string, apiKey: string) {
		try {
			// Store the custom token for future re-authentication
			await this.storeSecret("authToken", customToken)
			await this.storeSecret("clineApiKey", apiKey)

			// Sign in with Firebase using the custom token
			await this.authManager.signInWithCustomToken(customToken)

			const clineProvider: ApiProvider = "cline"
			await this.updateGlobalState("apiProvider", clineProvider)

			// Update API configuration with the new provider and API key
			const { apiConfiguration } = await this.getState()
			const updatedConfig = {
				...apiConfiguration,
				apiProvider: clineProvider,
				clineApiKey: apiKey,
			}

			if (this.cline) {
				this.cline.api = buildApiHandler(updatedConfig)
			}

			await this.postStateToWebview()
			vscode.window.showInformationMessage("Successfully logged in to Cline")
		} catch (error) {
			console.error("Failed to handle auth callback:", error)
			vscode.window.showErrorMessage("Failed to log in to Cline")
			// Clean up stored tokens on failure
			await this.storeSecret("authToken", undefined)
			await this.storeSecret("clineApiKey", undefined)
		}
	}

	// OpenAi

	async getOpenAiModels(baseUrl?: string, apiKey?: string) {
		try {
			if (!baseUrl) {
				return []
			}

			if (!URL.canParse(baseUrl)) {
				return []
			}

			const config: Record<string, any> = {}
			if (apiKey) {
				config["headers"] = { Authorization: `Bearer ${apiKey}` }
			}

			const response = await axios.get(`${baseUrl}/models`, config)
			const modelsArray = response.data?.data?.map((model: any) => model.id) || []
			const models = [...new Set<string>(modelsArray)]
			return models
		} catch (error) {
			return []
		}
	}

	// OpenRouter

	async handleOpenRouterCallback(code: string) {
		let apiKey: string
		try {
			const response = await axios.post("https://openrouter.ai/api/v1/auth/keys", { code })
			if (response.data && response.data.key) {
				apiKey = response.data.key
			} else {
				throw new Error("Invalid response from OpenRouter API")
			}
		} catch (error) {
			console.error("Error exchanging code for API key:", error)
			throw error
		}

		const openrouter: ApiProvider = "openrouter"
		await this.updateGlobalState("apiProvider", openrouter)
		await this.storeSecret("openRouterApiKey", apiKey)
		await this.postStateToWebview()
		if (this.cline) {
			this.cline.api = buildApiHandler({
				apiProvider: openrouter,
				openRouterApiKey: apiKey,
			})
		}
		// await this.postMessageToWebview({ type: "action", action: "settingsButtonClicked" }) // bad ux if user is on welcome
	}

	private async ensureCacheDirectoryExists(): Promise<string> {
		const cacheDir = path.join(this.context.globalStorageUri.fsPath, "cache")
		await fs.mkdir(cacheDir, { recursive: true })
		return cacheDir
	}

	async readOpenRouterModels(): Promise<Record<string, ModelInfo> | undefined> {
		const openRouterModelsFilePath = path.join(await this.ensureCacheDirectoryExists(), GlobalFileNames.openRouterModels)
		const fileExists = await fileExistsAtPath(openRouterModelsFilePath)
		if (fileExists) {
			const fileContents = await fs.readFile(openRouterModelsFilePath, "utf8")
			return JSON.parse(fileContents)
		}
		return undefined
	}

	async refreshOpenRouterModels() {
		const openRouterModelsFilePath = path.join(await this.ensureCacheDirectoryExists(), GlobalFileNames.openRouterModels)

		let models: Record<string, ModelInfo> = {}
		try {
			const response = await axios.get("https://openrouter.ai/api/v1/models")
			/*
			{
				"id": "anthropic/claude-3.5-sonnet",
				"name": "Anthropic: Claude 3.5 Sonnet",
				"created": 1718841600,
				"description": "Claude 3.5 Sonnet delivers better-than-Opus capabilities, faster-than-Sonnet speeds, at the same Sonnet prices. Sonnet is particularly good at:\n\n- Coding: Autonomously writes, edits, and runs code with reasoning and troubleshooting\n- Data science: Augments human data science expertise; navigates unstructured data while using multiple tools for insights\n- Visual processing: excelling at interpreting charts, graphs, and images, accurately transcribing text to derive insights beyond just the text alone\n- Agentic tasks: exceptional tool use, making it great at agentic tasks (i.e. complex, multi-step problem solving tasks that require engaging with other systems)\n\n#multimodal",
				"context_length": 200000,
				"architecture": {
					"modality": "text+image-\u003Etext",
					"tokenizer": "Claude",
					"instruct_type": null
				},
				"pricing": {
					"prompt": "0.000003",
					"completion": "0.000015",
					"image": "0.0048",
					"request": "0"
				},
				"top_provider": {
					"context_length": 200000,
					"max_completion_tokens": 8192,
					"is_moderated": true
				},
				"per_request_limits": null
			},
			*/
			if (response.data?.data) {
				const rawModels = response.data.data
				const parsePrice = (price: any) => {
					if (price) {
						return parseFloat(price) * 1_000_000
					}
					return undefined
				}
				for (const rawModel of rawModels) {
					const modelInfo: ModelInfo = {
						maxTokens: rawModel.top_provider?.max_completion_tokens,
						contextWindow: rawModel.context_length,
						supportsImages: rawModel.architecture?.modality?.includes("image"),
						supportsPromptCache: false,
						inputPrice: parsePrice(rawModel.pricing?.prompt),
						outputPrice: parsePrice(rawModel.pricing?.completion),
						description: rawModel.description,
					}

					switch (rawModel.id) {
						case "anthropic/claude-3.5-sonnet":
						case "anthropic/claude-3.5-sonnet:beta":
							// NOTE: this needs to be synced with api.ts/openrouter default model info
							modelInfo.supportsComputerUse = true
							modelInfo.supportsPromptCache = true
							modelInfo.cacheWritesPrice = 3.75
							modelInfo.cacheReadsPrice = 0.3
							break
						case "anthropic/claude-3.5-sonnet-20240620":
						case "anthropic/claude-3.5-sonnet-20240620:beta":
							modelInfo.supportsPromptCache = true
							modelInfo.cacheWritesPrice = 3.75
							modelInfo.cacheReadsPrice = 0.3
							break
						case "anthropic/claude-3-5-haiku":
						case "anthropic/claude-3-5-haiku:beta":
						case "anthropic/claude-3-5-haiku-20241022":
						case "anthropic/claude-3-5-haiku-20241022:beta":
						case "anthropic/claude-3.5-haiku":
						case "anthropic/claude-3.5-haiku:beta":
						case "anthropic/claude-3.5-haiku-20241022":
						case "anthropic/claude-3.5-haiku-20241022:beta":
							modelInfo.supportsPromptCache = true
							modelInfo.cacheWritesPrice = 1.25
							modelInfo.cacheReadsPrice = 0.1
							break
						case "anthropic/claude-3-opus":
						case "anthropic/claude-3-opus:beta":
							modelInfo.supportsPromptCache = true
							modelInfo.cacheWritesPrice = 18.75
							modelInfo.cacheReadsPrice = 1.5
							break
						case "anthropic/claude-3-haiku":
						case "anthropic/claude-3-haiku:beta":
							modelInfo.supportsPromptCache = true
							modelInfo.cacheWritesPrice = 0.3
							modelInfo.cacheReadsPrice = 0.03
							break
						case "deepseek/deepseek-chat":
							modelInfo.supportsPromptCache = true
							// see api.ts/deepSeekModels for more info
							modelInfo.inputPrice = 0
							modelInfo.cacheWritesPrice = 0.14
							modelInfo.cacheReadsPrice = 0.014
							break
					}

					models[rawModel.id] = modelInfo
				}
			} else {
				console.error("Invalid response from OpenRouter API")
			}
			await fs.writeFile(openRouterModelsFilePath, JSON.stringify(models))
			console.log("OpenRouter models fetched and saved", models)
		} catch (error) {
			console.error("Error fetching OpenRouter models:", error)
		}

		await this.postMessageToWebview({
			type: "openRouterModels",
			openRouterModels: models,
		})
		return models
	}

	// Task history

	async getTaskWithId(id: string): Promise<{
		historyItem: HistoryItem
		taskDirPath: string
		apiConversationHistoryFilePath: string
		uiMessagesFilePath: string
		apiConversationHistory: Anthropic.MessageParam[]
	}> {
		const history = ((await this.getGlobalState("taskHistory")) as HistoryItem[] | undefined) || []
		const historyItem = history.find((item) => item.id === id)
		if (historyItem) {
			const taskDirPath = path.join(this.context.globalStorageUri.fsPath, "tasks", id)
			const apiConversationHistoryFilePath = path.join(taskDirPath, GlobalFileNames.apiConversationHistory)
			const uiMessagesFilePath = path.join(taskDirPath, GlobalFileNames.uiMessages)
			const fileExists = await fileExistsAtPath(apiConversationHistoryFilePath)
			if (fileExists) {
				const apiConversationHistory = JSON.parse(await fs.readFile(apiConversationHistoryFilePath, "utf8"))
				return {
					historyItem,
					taskDirPath,
					apiConversationHistoryFilePath,
					uiMessagesFilePath,
					apiConversationHistory,
				}
			}
		}
		// if we tried to get a task that doesn't exist, remove it from state
		// FIXME: this seems to happen sometimes when the json file doesnt save to disk for some reason
		await this.deleteTaskFromState(id)
		throw new Error("Task not found")
	}

	async showTaskWithId(id: string) {
		if (id !== this.cline?.taskId) {
			// non-current task
			const { historyItem } = await this.getTaskWithId(id)
			await this.initClineWithHistoryItem(historyItem) // clears existing task
		}
		await this.postMessageToWebview({
			type: "action",
			action: "chatButtonClicked",
		})
	}

	async exportTaskWithId(id: string) {
		const { historyItem, apiConversationHistory } = await this.getTaskWithId(id)
		await downloadTask(historyItem.ts, apiConversationHistory)
	}

	async deleteTaskWithId(id: string) {
		if (id === this.cline?.taskId) {
			await this.clearTask()
		}

		const { taskDirPath, apiConversationHistoryFilePath, uiMessagesFilePath } = await this.getTaskWithId(id)

		await this.deleteTaskFromState(id)

		// Delete the task files
		const apiConversationHistoryFileExists = await fileExistsAtPath(apiConversationHistoryFilePath)
		if (apiConversationHistoryFileExists) {
			await fs.unlink(apiConversationHistoryFilePath)
		}
		const uiMessagesFileExists = await fileExistsAtPath(uiMessagesFilePath)
		if (uiMessagesFileExists) {
			await fs.unlink(uiMessagesFilePath)
		}
		const legacyMessagesFilePath = path.join(taskDirPath, "claude_messages.json")
		if (await fileExistsAtPath(legacyMessagesFilePath)) {
			await fs.unlink(legacyMessagesFilePath)
		}

		// Delete the checkpoints directory if it exists
		const checkpointsDir = path.join(taskDirPath, "checkpoints")
		if (await fileExistsAtPath(checkpointsDir)) {
			try {
				await fs.rm(checkpointsDir, { recursive: true, force: true })
			} catch (error) {
				console.error(`Failed to delete checkpoints directory for task ${id}:`, error)
				// Continue with deletion of task directory - don't throw since this is a cleanup operation
			}
		}

		await fs.rmdir(taskDirPath) // succeeds if the dir is empty
	}

	async deleteTaskFromState(id: string) {
		// Remove the task from history
		const taskHistory = ((await this.getGlobalState("taskHistory")) as HistoryItem[] | undefined) || []
		const updatedTaskHistory = taskHistory.filter((task) => task.id !== id)
		await this.updateGlobalState("taskHistory", updatedTaskHistory)

		// Notify the webview that the task has been deleted
		await this.postStateToWebview()
	}

	async postStateToWebview() {
		const state = await this.getStateToPostToWebview()
		this.postMessageToWebview({ type: "state", state })
	}

	async getStateToPostToWebview(): Promise<ExtensionState> {
		const {
			apiConfiguration,
			lastShownAnnouncementId,
			customInstructions,
			taskHistory,
			autoApprovalSettings,
			browserSettings,
			chatSettings,
			userInfo,
			authToken,
		} = await this.getState()

		return {
			version: this.context.extension?.packageJSON?.version ?? "",
			apiConfiguration,
			customInstructions,
			uriScheme: vscode.env.uriScheme,
			currentTaskItem: this.cline?.taskId ? (taskHistory || []).find((item) => item.id === this.cline?.taskId) : undefined,
			checkpointTrackerErrorMessage: this.cline?.checkpointTrackerErrorMessage,
			clineMessages: this.cline?.clineMessages || [],
			taskHistory: (taskHistory || []).filter((item) => item.ts && item.task).sort((a, b) => b.ts - a.ts),
			shouldShowAnnouncement: lastShownAnnouncementId !== this.latestAnnouncementId,
			autoApprovalSettings,
			browserSettings,
			chatSettings,
			isLoggedIn: !!authToken,
			userInfo,
		}
	}

	async clearTask() {
		this.cline?.abortTask()
		this.cline = undefined // removes reference to it, so once promises end it will be garbage collected
	}

	// Caching mechanism to keep track of webview messages + API conversation history per provider instance

	/*
	Now that we use retainContextWhenHidden, we don't have to store a cache of cline messages in the user's state, but we could to reduce memory footprint in long conversations.

	- We have to be careful of what state is shared between ClineProvider instances since there could be multiple instances of the extension running at once. For example when we cached cline messages using the same key, two instances of the extension could end up using the same key and overwriting each other's messages.
	- Some state does need to be shared between the instances, i.e. the API key--however there doesn't seem to be a good way to notify the other instances that the API key has changed.

	We need to use a unique identifier for each ClineProvider instance's message cache since we could be running several instances of the extension outside of just the sidebar i.e. in editor panels.

	// conversation history to send in API requests

	/*
	It seems that some API messages do not comply with vscode state requirements. Either the Anthropic library is manipulating these values somehow in the backend in a way thats creating cyclic references, or the API returns a function or a Symbol as part of the message content.
	VSCode docs about state: "The value must be JSON-stringifyable ... value — A value. MUST not contain cyclic references."
	For now we'll store the conversation history in memory, and if we need to store in state directly we'd need to do a manual conversion to ensure proper json stringification.
	*/

	// getApiConversationHistory(): Anthropic.MessageParam[] {
	// 	// const history = (await this.getGlobalState(
	// 	// 	this.getApiConversationHistoryStateKey()
	// 	// )) as Anthropic.MessageParam[]
	// 	// return history || []
	// 	return this.apiConversationHistory
	// }

	// setApiConversationHistory(history: Anthropic.MessageParam[] | undefined) {
	// 	// await this.updateGlobalState(this.getApiConversationHistoryStateKey(), history)
	// 	this.apiConversationHistory = history || []
	// }

	// addMessageToApiConversationHistory(message: Anthropic.MessageParam): Anthropic.MessageParam[] {
	// 	// const history = await this.getApiConversationHistory()
	// 	// history.push(message)
	// 	// await this.setApiConversationHistory(history)
	// 	// return history
	// 	this.apiConversationHistory.push(message)
	// 	return this.apiConversationHistory
	// }

	/*
	Storage
	https://dev.to/kompotkot/how-to-use-secretstorage-in-your-vscode-extensions-2hco
	https://www.eliostruyf.com/devhack-code-extension-storage-options/
	*/

	async getState() {
		const [
			storedApiProvider,
			apiModelId,
			apiKey,
			openRouterApiKey,
			clineApiKey,
			awsAccessKey,
			awsSecretKey,
			awsSessionToken,
			awsRegion,
			awsUseCrossRegionInference,
			vertexProjectId,
			vertexRegion,
			openAiBaseUrl,
			openAiApiKey,
			openAiModelId,
			ollamaModelId,
			ollamaBaseUrl,
			lmStudioModelId,
			lmStudioBaseUrl,
			anthropicBaseUrl,
			geminiApiKey,
			openAiNativeApiKey,
			deepSeekApiKey,
			mistralApiKey,
			azureApiVersion,
			openRouterModelId,
			openRouterModelInfo,
			lastShownAnnouncementId,
			customInstructions,
			taskHistory,
			autoApprovalSettings,
			browserSettings,
			chatSettings,
			vsCodeLmModelSelector,
			liteLlmBaseUrl,
			liteLlmModelId,
			userInfo,
			authToken,
			previousModeApiProvider,
			previousModeModelId,
			previousModeModelInfo,
		] = await Promise.all([
			this.getGlobalState("apiProvider") as Promise<ApiProvider | undefined>,
			this.getGlobalState("apiModelId") as Promise<string | undefined>,
			this.getSecret("apiKey") as Promise<string | undefined>,
			this.getSecret("openRouterApiKey") as Promise<string | undefined>,
			this.getSecret("clineApiKey") as Promise<string | undefined>,
			this.getSecret("awsAccessKey") as Promise<string | undefined>,
			this.getSecret("awsSecretKey") as Promise<string | undefined>,
			this.getSecret("awsSessionToken") as Promise<string | undefined>,
			this.getGlobalState("awsRegion") as Promise<string | undefined>,
			this.getGlobalState("awsUseCrossRegionInference") as Promise<boolean | undefined>,
			this.getGlobalState("vertexProjectId") as Promise<string | undefined>,
			this.getGlobalState("vertexRegion") as Promise<string | undefined>,
			this.getGlobalState("openAiBaseUrl") as Promise<string | undefined>,
			this.getSecret("openAiApiKey") as Promise<string | undefined>,
			this.getGlobalState("openAiModelId") as Promise<string | undefined>,
			this.getGlobalState("ollamaModelId") as Promise<string | undefined>,
			this.getGlobalState("ollamaBaseUrl") as Promise<string | undefined>,
			this.getGlobalState("lmStudioModelId") as Promise<string | undefined>,
			this.getGlobalState("lmStudioBaseUrl") as Promise<string | undefined>,
			this.getGlobalState("anthropicBaseUrl") as Promise<string | undefined>,
			this.getSecret("geminiApiKey") as Promise<string | undefined>,
			this.getSecret("openAiNativeApiKey") as Promise<string | undefined>,
			this.getSecret("deepSeekApiKey") as Promise<string | undefined>,
			this.getSecret("mistralApiKey") as Promise<string | undefined>,
			this.getGlobalState("azureApiVersion") as Promise<string | undefined>,
			this.getGlobalState("openRouterModelId") as Promise<string | undefined>,
			this.getGlobalState("openRouterModelInfo") as Promise<ModelInfo | undefined>,
			this.getGlobalState("lastShownAnnouncementId") as Promise<string | undefined>,
			this.getGlobalState("customInstructions") as Promise<string | undefined>,
			this.getGlobalState("taskHistory") as Promise<HistoryItem[] | undefined>,
			this.getGlobalState("autoApprovalSettings") as Promise<AutoApprovalSettings | undefined>,
			this.getGlobalState("browserSettings") as Promise<BrowserSettings | undefined>,
			this.getGlobalState("chatSettings") as Promise<ChatSettings | undefined>,
			this.getGlobalState("vsCodeLmModelSelector") as Promise<vscode.LanguageModelChatSelector | undefined>,
			this.getGlobalState("liteLlmBaseUrl") as Promise<string | undefined>,
			this.getGlobalState("liteLlmModelId") as Promise<string | undefined>,
			this.getGlobalState("userInfo") as Promise<UserInfo | undefined>,
			this.getSecret("authToken") as Promise<string | undefined>,
			this.getGlobalState("previousModeApiProvider") as Promise<ApiProvider | undefined>,
			this.getGlobalState("previousModeModelId") as Promise<string | undefined>,
			this.getGlobalState("previousModeModelInfo") as Promise<ModelInfo | undefined>,
		])

		let apiProvider: ApiProvider
		if (storedApiProvider) {
			apiProvider = storedApiProvider
		} else {
			// Either new user or legacy user that doesn't have the apiProvider stored in state
			// (If they're using OpenRouter or Bedrock, then apiProvider state will exist)
			if (apiKey) {
				apiProvider = "anthropic"
			} else {
				// New users should default to openrouter, since they've opted to use an API key instead of signing in
				apiProvider = "openrouter"
			}
		}

		return {
			apiConfiguration: {
				apiProvider,
				apiModelId,
				apiKey,
				openRouterApiKey,
				clineApiKey,
				awsAccessKey,
				awsSecretKey,
				awsSessionToken,
				awsRegion,
				awsUseCrossRegionInference,
				vertexProjectId,
				vertexRegion,
				openAiBaseUrl,
				openAiApiKey,
				openAiModelId,
				ollamaModelId,
				ollamaBaseUrl,
				lmStudioModelId,
				lmStudioBaseUrl,
				anthropicBaseUrl,
				geminiApiKey,
				openAiNativeApiKey,
				deepSeekApiKey,
				mistralApiKey,
				azureApiVersion,
				openRouterModelId,
				openRouterModelInfo,
				vsCodeLmModelSelector,
<<<<<<< HEAD
				authToken,
=======
				liteLlmBaseUrl,
				liteLlmModelId,
>>>>>>> 3fd01068
			},
			lastShownAnnouncementId,
			customInstructions,
			taskHistory,
			autoApprovalSettings: autoApprovalSettings || DEFAULT_AUTO_APPROVAL_SETTINGS, // default value can be 0 or empty string
			browserSettings: browserSettings || DEFAULT_BROWSER_SETTINGS,
			chatSettings: chatSettings || DEFAULT_CHAT_SETTINGS,
			userInfo,
			authToken,
			previousModeApiProvider,
			previousModeModelId,
			previousModeModelInfo,
		}
	}

	async updateTaskHistory(item: HistoryItem): Promise<HistoryItem[]> {
		const history = ((await this.getGlobalState("taskHistory")) as HistoryItem[]) || []
		const existingItemIndex = history.findIndex((h) => h.id === item.id)
		if (existingItemIndex !== -1) {
			history[existingItemIndex] = item
		} else {
			history.push(item)
		}
		await this.updateGlobalState("taskHistory", history)
		return history
	}

	// global

	async updateGlobalState(key: GlobalStateKey, value: any) {
		await this.context.globalState.update(key, value)
	}

	async getGlobalState(key: GlobalStateKey) {
		return await this.context.globalState.get(key)
	}

	// workspace

	private async updateWorkspaceState(key: string, value: any) {
		await this.context.workspaceState.update(key, value)
	}

	private async getWorkspaceState(key: string) {
		return await this.context.workspaceState.get(key)
	}

	// private async clearState() {
	// 	this.context.workspaceState.keys().forEach((key) => {
	// 		this.context.workspaceState.update(key, undefined)
	// 	})
	// 	this.context.globalState.keys().forEach((key) => {
	// 		this.context.globalState.update(key, undefined)
	// 	})
	// 	this.context.secrets.delete("apiKey")
	// }

	// secrets

	private async storeSecret(key: SecretKey, value?: string) {
		if (value) {
			await this.context.secrets.store(key, value)
		} else {
			await this.context.secrets.delete(key)
		}
	}

	async getSecret(key: SecretKey) {
		return await this.context.secrets.get(key)
	}

	// dev

	async resetState() {
		vscode.window.showInformationMessage("Resetting state...")
		for (const key of this.context.globalState.keys()) {
			await this.context.globalState.update(key, undefined)
		}
		const secretKeys: SecretKey[] = [
			"apiKey",
			"openRouterApiKey",
			"awsAccessKey",
			"awsSecretKey",
			"awsSessionToken",
			"openAiApiKey",
			"geminiApiKey",
			"openAiNativeApiKey",
			"deepSeekApiKey",
			"mistralApiKey",
			"authToken",
			"clineApiKey",
		]
		for (const key of secretKeys) {
			await this.storeSecret(key, undefined)
		}
		if (this.cline) {
			this.cline.abortTask()
			this.cline = undefined
		}
		vscode.window.showInformationMessage("State reset")
		await this.postStateToWebview()
		await this.postMessageToWebview({
			type: "action",
			action: "chatButtonClicked",
		})
	}
}<|MERGE_RESOLUTION|>--- conflicted
+++ resolved
@@ -1499,12 +1499,9 @@
 				openRouterModelId,
 				openRouterModelInfo,
 				vsCodeLmModelSelector,
-<<<<<<< HEAD
 				authToken,
-=======
 				liteLlmBaseUrl,
 				liteLlmModelId,
->>>>>>> 3fd01068
 			},
 			lastShownAnnouncementId,
 			customInstructions,
