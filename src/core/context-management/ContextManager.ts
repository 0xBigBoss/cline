import { Anthropic } from "@anthropic-ai/sdk"
import { ClineApiReqInfo, ClineMessage } from "../../shared/ExtensionMessage"
import { ApiHandler } from "../../api"
import { OpenAiHandler } from "../../api/providers/openai"
import { formatResponse } from "../prompts/responses"

export class ContextManager {
	getNewContextMessagesAndMetadata(
		apiConversationHistory: Anthropic.Messages.MessageParam[],
		clineMessages: ClineMessage[],
		api: ApiHandler,
		conversationHistoryDeletedRange: [number, number] | undefined,
		previousApiReqIndex: number,
	) {
		let updatedConversationHistoryDeletedRange = false

		// If the previous API request's total token usage is close to the context window, truncate the conversation history to free up space for the new request
		if (previousApiReqIndex >= 0) {
			const previousRequest = clineMessages[previousApiReqIndex]
			if (previousRequest && previousRequest.text) {
				const { tokensIn, tokensOut, cacheWrites, cacheReads }: ClineApiReqInfo = JSON.parse(previousRequest.text)
				const totalTokens = (tokensIn || 0) + (tokensOut || 0) + (cacheWrites || 0) + (cacheReads || 0)
				let contextWindow = api.getModel().info.contextWindow || 128_000
				// FIXME: hack to get anyone using openai compatible with deepseek to have the proper context window instead of the default 128k. We need a way for the user to specify the context window for models they input through openai compatible
				if (api instanceof OpenAiHandler && api.getModel().id.toLowerCase().includes("deepseek")) {
					contextWindow = 64_000
				}
				let maxAllowedSize: number
				switch (contextWindow) {
					case 64_000: // deepseek models
						maxAllowedSize = contextWindow - 27_000
						break
					case 128_000: // most models
						maxAllowedSize = contextWindow - 30_000
						break
					case 200_000: // claude models
						maxAllowedSize = contextWindow - 40_000
						break
					default:
						maxAllowedSize = Math.max(contextWindow - 40_000, contextWindow * 0.8) // for deepseek, 80% of 64k meant only ~10k buffer which was too small and resulted in users getting context window errors.
				}

				// This is the most reliable way to know when we're close to hitting the context window.
				if (totalTokens >= maxAllowedSize) {
					// Since the user may switch between models with different context windows, truncating half may not be enough (ie if switching from claude 200k to deepseek 64k, half truncation will only remove 100k tokens, but we need to remove much more)
					// So if totalTokens/2 is greater than maxAllowedSize, we truncate 3/4 instead of 1/2
					// FIXME: truncating the conversation in a way that is optimal for prompt caching AND takes into account multi-context window complexity is something we need to improve
					const keep = totalTokens / 2 > maxAllowedSize ? "quarter" : "half"

					// NOTE: it's okay that we overwriteConversationHistory in resume task since we're only ever removing the last user message and not anything in the middle which would affect this range
					conversationHistoryDeletedRange = this.getNextTruncationRange(
						apiConversationHistory,
						conversationHistoryDeletedRange,
						keep,
					)

					updatedConversationHistoryDeletedRange = true
				}
			}
		}

		// conversationHistoryDeletedRange is updated only when we're close to hitting the context window, so we don't continuously break the prompt cache
		const truncatedConversationHistory = this.getAndAlterTruncatedMessages(
			apiConversationHistory,
			conversationHistoryDeletedRange,
		)

		return {
			conversationHistoryDeletedRange: conversationHistoryDeletedRange,
			updatedConversationHistoryDeletedRange: updatedConversationHistoryDeletedRange,
			truncatedConversationHistory: truncatedConversationHistory,
		}
	}

	public getNextTruncationRange(
		apiMessages: Anthropic.Messages.MessageParam[],
		currentDeletedRange: [number, number] | undefined,
		keep: "half" | "quarter",
	): [number, number] {
		// We always keep the first user-assistant pairing, and truncate an even number of messages from there
		const rangeStartIndex = 2 // index 0 and 1 are kept
		const startOfRest = currentDeletedRange ? currentDeletedRange[1] + 1 : 2 // inclusive starting index

		let messagesToRemove: number
		if (keep === "half") {
			// Remove half of remaining user-assistant pairs
			// We first calculate half of the messages then divide by 2 to get the number of pairs.
			// After flooring, we multiply by 2 to get the number of messages.
			// Note that this will also always be an even number.
			messagesToRemove = Math.floor((apiMessages.length - startOfRest) / 4) * 2 // Keep even number
		} else {
			// Remove 3/4 of remaining user-assistant pairs
			// We calculate 3/4ths of the messages then divide by 2 to get the number of pairs.
			// After flooring, we multiply by 2 to get the number of messages.
			// Note that this will also always be an even number.
			messagesToRemove = Math.floor(((apiMessages.length - startOfRest) * 3) / 4 / 2) * 2
		}

		let rangeEndIndex = startOfRest + messagesToRemove - 1 // inclusive ending index

		// Make sure that the last message being removed is a assistant message, so the next message after the initial user-assistant pair is an assistant message. This preservers the user-assistant-user-assistant structure.
		// NOTE: anthropic format messages are always user-assistant-user-assistant, while openai format messages can have multiple user messages in a row (we use anthropic format throughout cline)
		if (apiMessages[rangeEndIndex].role !== "assistant") {
			rangeEndIndex -= 1
		}

		// this is an inclusive range that will be removed from the conversation history
		return [rangeStartIndex, rangeEndIndex]
	}

<<<<<<< HEAD
	private getAndAlterTruncatedMessages(
=======
	public getTruncatedMessages(
>>>>>>> d5414662
		messages: Anthropic.Messages.MessageParam[],
		deletedRange: [number, number] | undefined,
	): Anthropic.Messages.MessageParam[] {
		if (!deletedRange) {
			return messages
		}

		const [start, end] = deletedRange // inclusive range to ignore

		// need a deep copy
		const firstMessageChunk = JSON.parse(JSON.stringify(messages.slice(0, start)))
		if (Array.isArray(firstMessageChunk[1].content)) {
			// should always be the case
			firstMessageChunk[1].content[0].text = formatResponse.contextTruncationNotice()
		}

		// the range is inclusive - both start and end indices and everything in between will be removed from the final result.
		// NOTE: if you try to console log these, don't forget that logging a reference to an array may not provide the same result as logging a slice() snapshot of that array at that exact moment. The following DOES in fact include the latest assistant message.
		return [...firstMessageChunk, ...messages.slice(end + 1)]
	}
}<|MERGE_RESOLUTION|>--- conflicted
+++ resolved
@@ -108,11 +108,7 @@
 		return [rangeStartIndex, rangeEndIndex]
 	}
 
-<<<<<<< HEAD
-	private getAndAlterTruncatedMessages(
-=======
 	public getTruncatedMessages(
->>>>>>> d5414662
 		messages: Anthropic.Messages.MessageParam[],
 		deletedRange: [number, number] | undefined,
 	): Anthropic.Messages.MessageParam[] {
